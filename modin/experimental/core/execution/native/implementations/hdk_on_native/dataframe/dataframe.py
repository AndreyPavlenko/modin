--- conflicted
+++ resolved
@@ -21,9 +21,6 @@
 from modin.experimental.core.storage_formats.hdk.query_compiler import (
     DFAlgQueryCompiler,
 )
-<<<<<<< HEAD
-from .utils import LazyProxyCategoricalDtype, check_join_supported
-=======
 from .utils import (
     LazyProxyCategoricalDtype,
     encode_col_name,
@@ -31,7 +28,6 @@
     IDX_COL_NAME,
     ROWID_COL_NAME,
 )
->>>>>>> 7c6add50
 from ..partitioning.partition_manager import HdkOnNativeDataframePartitionManager
 
 from pandas.core.indexes.api import ensure_index, Index, MultiIndex, RangeIndex
@@ -1575,18 +1571,12 @@
                     force_execution_mode=base._force_execution_mode,
                 )
         else:
-<<<<<<< HEAD
-            return base.__constructor__(
-=======
-            base = self
-
             # If index is preserved and we have no index columns then we
             # need to create one using {ROWID_COL_NAME} virtual column.
             if self._index_cols is None:
                 base = base._materialize_rowid()
 
             return self.__constructor__(
->>>>>>> 7c6add50
                 columns=base.columns,
                 dtypes=base._dtypes,
                 op=SortNode(base, columns, ascending, na_position),
@@ -1689,15 +1679,9 @@
             The new frame.
         """
         name = None if self._index_cache is None else self._index_cache.name
-<<<<<<< HEAD
-        name = "__index__" if name is None else self._mangle_index_names([name])[0]
-        exprs = OrderedDict()
-        exprs[name] = self.ref("__rowid__")
-=======
         name = IDX_COL_NAME if name is None else self._mangle_index_names([name])[0]
         exprs = OrderedDict()
         exprs[name] = self.ref(ROWID_COL_NAME)
->>>>>>> 7c6add50
         for col in self._table_cols:
             exprs[col] = self.ref(col)
         return self.__constructor__(
@@ -2420,18 +2404,6 @@
         # index columns.
         if len(df.columns) != len(self.columns):
             assert self._index_cols
-<<<<<<< HEAD
-            idx_col_names = [f"F_{col}" for col in self._index_cols]
-            if self._index_cache is not None:
-                df.drop(columns=idx_col_names, inplace=True)
-                df.index = self._index_cache.copy()
-            else:
-                df.set_index(idx_col_names, inplace=True)
-                df.index.rename(self._index_names(self._index_cols), inplace=True)
-        else:
-            assert self._index_cols is None
-            assert df.index.name is None, f"index name '{df.index.name}' is not None"
-=======
             if self._index_cache is not None:
                 df.drop(columns=self._index_cols, inplace=True)
                 df.index = self._index_cache.copy()
@@ -2443,7 +2415,6 @@
             assert df.index.name is None or isinstance(
                 self._partitions[0][0].get(), pd.DataFrame
             ), f"index name '{df.index.name}' is not None"
->>>>>>> 7c6add50
             if self._index_cache is not None:
                 df.index = self._index_cache.copy()
 
